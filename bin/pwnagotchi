#!/usr/bin/python3
import logging
import argparse
import time
import signal
import sys
import toml

import pwnagotchi
from pwnagotchi import utils
from pwnagotchi.plugins import cmd as plugins_cmd
from pwnagotchi import log
from pwnagotchi import restart
from pwnagotchi import fs
from pwnagotchi.utils import DottedTomlEncoder


def do_clear(display):
    logging.info("clearing the display ...")
    display.clear()
    sys.exit(0)


def do_manual_mode(agent):
    logging.info("entering manual mode ...")

    agent.mode = 'manual'
    agent.last_session.parse(agent.view(), args.skip_session)
    if not args.skip_session:
        logging.info(
            "the last session lasted %s (%d completed epochs, trained for %d), average reward:%s (min:%s max:%s)" % (
                agent.last_session.duration_human,
                agent.last_session.epochs,
                agent.last_session.train_epochs,
                agent.last_session.avg_reward,
                agent.last_session.min_reward,
                agent.last_session.max_reward))

    while True:
        display.on_manual_mode(agent.last_session)
        time.sleep(5)
        if grid.is_connected():
            plugins.on('internet_available', agent)


def do_auto_mode(agent):
    logging.info("entering auto mode ...")

    agent.mode = 'auto'
    agent.start()

    while True:
        try:
            # recon on all channels
            agent.recon()
            # get nearby access points grouped by channel
            channels = agent.get_access_points_by_channel()
            # for each channel
            for ch, aps in channels:
                agent.set_channel(ch)

                if not agent.is_stale() and agent.any_activity():
                    logging.info("%d access points on channel %d" % (len(aps), ch))

                # for each ap on this channel
                for ap in aps:
                    # send an association frame in order to get for a PMKID
                    agent.associate(ap)
                    # deauth all client stations in order to get a full handshake
                    for sta in ap['clients']:
                        agent.deauth(ap, sta)
<<<<<<< HEAD
                        time.sleep(1)
=======
                        time.sleep(1)  # delay to not trigger nexmon firmware bugs
>>>>>>> 8e101433

            # An interesting effect of this:
            #
            # From Pwnagotchi's perspective, the more new access points
            # and / or client stations nearby, the longer one epoch of
            # its relative time will take ... basically, in Pwnagotchi's universe,
            # WiFi electromagnetic fields affect time like gravitational fields
            # affect ours ... neat ^_^
            agent.next_epoch()

            if grid.is_connected():
                plugins.on('internet_available', agent)

        except Exception as e:
            if str(e).find("wifi.interface not set") > 0:
                logging.exception("main loop exception due to unavailable wifi device, likely programmatically disabled (%s)", e)
                logging.info("sleeping 60 seconds then advancing to next epoch to allow for cleanup code to trigger")
                time.sleep(60)
                agent.next_epoch()
            else:
                logging.exception("main loop exception (%s)", e)

if __name__ == '__main__':
    parser = argparse.ArgumentParser()
    parser = plugins_cmd.add_parsers(parser)

    parser.add_argument('-C', '--config', action='store', dest='config', default='/etc/pwnagotchi/default.toml',
                        help='Main configuration file.')
    parser.add_argument('-U', '--user-config', action='store', dest='user_config', default='/etc/pwnagotchi/config.toml',
                        help='If this file exists, configuration will be merged and this will override default values.')

    parser.add_argument('--manual', dest="do_manual", action="store_true", default=False, help="Manual mode.")
    parser.add_argument('--skip-session', dest="skip_session", action="store_true", default=False,
                        help="Skip last session parsing in manual mode.")

    parser.add_argument('--clear', dest="do_clear", action="store_true", default=False,
                        help="Clear the ePaper display and exit.")

    parser.add_argument('--debug', dest="debug", action="store_true", default=False,
                        help="Enable debug logs.")

    parser.add_argument('--version', dest="version", action="store_true", default=False,
                        help="Print the version.")

    parser.add_argument('--print-config', dest="print_config", action="store_true", default=False,
                        help="Print the configuration.")

    args = parser.parse_args()


    if plugins_cmd.used_plugin_cmd(args):
      config = utils.load_config(args)
      log.setup_logging(args, config)
      rc = plugins_cmd.handle_cmd(args, config)
      sys.exit(rc)

    if args.version:
        print(pwnagotchi.__version__)
        sys.exit(0)

    config = utils.load_config(args)

    if args.print_config:
        print(toml.dumps(config, encoder=DottedTomlEncoder()))
        sys.exit(0)

    from pwnagotchi.identity import KeyPair
    from pwnagotchi.agent import Agent
    from pwnagotchi.ui import fonts
    from pwnagotchi.ui.display import Display
    from pwnagotchi import grid
    from pwnagotchi import plugins

    pwnagotchi.config = config
    fs.setup_mounts(config)
    log.setup_logging(args, config)
    fonts.init(config)

    pwnagotchi.set_name(config['main']['name'])

    plugins.load(config)

    display = Display(config=config, state={'name': '%s>' % pwnagotchi.name()})

    if args.do_clear:
        do_clear(display)
        sys.exit(0)

    agent = Agent(view=display, config=config, keypair=KeyPair(view=display))

    def usr1_handler(*unused):
        logging.info('Received USR1 singal. Restart process ...')
        restart("MANU" if args.do_manual else "AUTO")

    signal.signal(signal.SIGUSR1, usr1_handler)

    if args.do_manual:
        do_manual_mode(agent)
    else:
        do_auto_mode(agent)<|MERGE_RESOLUTION|>--- conflicted
+++ resolved
@@ -69,11 +69,7 @@
                     # deauth all client stations in order to get a full handshake
                     for sta in ap['clients']:
                         agent.deauth(ap, sta)
-<<<<<<< HEAD
-                        time.sleep(1)
-=======
                         time.sleep(1)  # delay to not trigger nexmon firmware bugs
->>>>>>> 8e101433
 
             # An interesting effect of this:
             #
