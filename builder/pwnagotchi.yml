---
- hosts:
    - 127.0.0.1
  gather_facts: true
  become: true
  vars:
    pwnagotchi:
      hostname: "{{ lookup('env', 'PWN_HOSTNAME') | default('pwnagotchi', true) }}"
      version: "{{ lookup('env', 'PWN_VERSION') | default('pwnagotchi-torch', true) }}"
    system:
      boot_options:
        - "dtoverlay=dwc2"
        - "dtoverlay=spi1-3cs"
        - "dtparam=spi=on"
        - "dtparam=i2c_arm=on"
        - "dtparam=i2c1=on"
        - "gpu_mem=16"
      modules:
        - "i2c-dev"
    services:
      enable:
        - dphys-swapfile.service
        - pwnagotchi.service
        - bettercap.service
        - pwngrid-peer.service
        - epd-fuse.service
        - fstrim.timer
      disable:
        - apt-daily.timer
        - apt-daily.service
        - apt-daily-upgrade.timer
        - apt-daily-upgrade.service
        - bluetooth.service
        - ifup@wlan0.service
    packages:
      bettercap:
        # We will install bettercap from source
        # url: "https://github.com/jayofelony/bettercap/releases/download/2.32.1/bettercap-2.32.1.zip"
        ui: "https://github.com/bettercap/ui/releases/download/v1.3.0/ui.zip"
      pwngrid:
        # url: "https://github.com/evilsocket/pwngrid/releases/download/v1.10.3/pwngrid_linux_aarch64_v1.10.3.zip"
      apt:
        downgrade:
          - libpcap0.8-dev_1.9.1-_arm64.deb
          - libpcap0.8_1.9.1-3_arm64.deb
          - libpcap-dev_1.9.1-3_arm64.deb
        hold:
          - libpcap-dev
          - libpcap0.8
          - libpcap0.8-dev
        remove:
          - raspberrypi-net-mods
          - dhcpcd5
          - triggerhappy
          - wpasupplicant
          - nfs-common
          - libraspberrypi0
          - libraspberrypi-dev
          - libraspberrypi-doc
          - libraspberrypi-bin
          - golang
        install:
          - bluez
          - raspberrypi-kernel-headers
          - git
          - libgmp3-dev
          - gawk
          - qpdf
          - bison
          - flex
          - make
          - autoconf
          - libtool
          - texinfo
          - gcc-arm-none-eabi
          - wl
          - libfl-dev
          - g++
          - xxd
          - aircrack-ng
          - time
          - rsync
          - vim
          - wget
          - screen
          - build-essential
          - dkms
          - python3-pip
          - python3-smbus
          - unzip
          - libopenmpi-dev
          - libatlas-base-dev
          - libelf-dev
          - libopenjp2-7
          - libtiff5
          - tcpdump
          - lsof
          - libgstreamer1.0-0
          - libavcodec58
          - libavformat58
          - libswscale5
          - libusb-1.0-0-dev
          - libnetfilter-queue-dev
          - libopenmpi3
          - dphys-swapfile
          - libdbus-1-dev
          - libdbus-glib-1-dev
          - liblapack-dev
          - libhdf5-dev
          - libc-ares-dev
          - libeigen3-dev
          - fonts-dejavu
          - fonts-dejavu-core
          - fonts-dejavu-extra
          - python3-pil
          - python3-smbus
          - libfuse-dev
          - libatlas-base-dev
          - libopenblas-dev
          - libblas-dev
          - bc
          - libgl1-mesa-glx
          - libncursesw5-dev
          - libssl-dev
          - libsqlite3-dev
          - tk-dev
          - libgdbm-dev
          - libc6-dev
          - libbz2-dev
          - libffi-dev
          - zlib1g-dev
          - fonts-freefont-ttf
          - fbi
          - python3-flask
          - python3-flask-cors
          - python3-flaskext.wtf
          - build-essential
          - libpcap-dev
          - libusb-1.0-0-dev
          - libnetfilter-queue-dev
  environment:
    ARCHFLAGS: "-arch armv8"

  tasks:
  - name: System details
    debug:
      msg="{{ item }}"
    with_items:
      - "{{ ansible_distribution }}"
      - "{{ ansible_distribution_version }}"
      - "{{ ansible_distribution_major_version }}"
      - "{{ ansible_architecture }}"
      - "{{ ansible_machine }}"

  - name: change hostname
    lineinfile:
      dest: /etc/hostname
      regexp: '^raspberrypi'
      line: "{{pwnagotchi.hostname}}"
      state: present
    when: lookup('file', '/etc/hostname') == "raspberrypi"
    register: hostname

  - name: add hostname to /etc/hosts
    lineinfile:
      dest: /etc/hosts
      regexp: '^127\.0\.1\.1[ \t]+raspberrypi'
      line: "127.0.1.1\t{{pwnagotchi.hostname}}"
      state: present
    when: hostname.changed

  - name: disable sap plugin for bluetooth.service
    lineinfile:
      dest: /lib/systemd/system/bluetooth.service
      regexp: '^ExecStart=/usr/lib/bluetooth/bluetoothd$'
      line: 'ExecStart=/usr/lib/bluetooth/bluetoothd --noplugin=sap'
      state: present

  - name: configure dphys-swapfile
    lineinfile:
      path: /etc/dphys-swapfile
      regexp: "^CONF_SWAPSIZE=.*$"
      line: "CONF_SWAPSIZE=2048"

  - name: update apt package cache
    apt:
      update_cache: yes

  - name: remove unnecessary apt packages
    become_user: root
    apt:
      name: "{{ packages.apt.remove }}"
      state: absent
      purge: yes

  - name: install packages
    become_user: root
    apt:
      name: "{{ packages.apt.install }}"
      state: present

# Install nexmon to fix wireless scanning (takes 2.5G of space)
  - name: clone nexmon repository
    git:
      repo: https://github.com/DrSchottky/nexmon.git
      dest: /usr/local/src/nexmon
    register: nexmongit

  - name: make firmware
    shell: "source ./setup_env.sh && make"
    args:
      executable: /bin/bash
      chdir: /usr/local/src/nexmon/

  - name: choose the right kernel version (bcm43436b0)
    replace:
      dest: /usr/local/src/nexmon/patches/bcm43436b0/9_88_4_65/nexmon/Makefile
      backup: no
      regexp: "KERNEL_VERSION = .*$"
      replace: "KERNEL_VERSION = 6.1"

  - name: choose the right kernel release (variable) (bcm43436b0)
    lineinfile:
      dest: /usr/local/src/nexmon/patches/bcm43436b0/9_88_4_65/nexmon/Makefile
      insertafter: "DRIVER_FOLDER_NAME = .*$"
      line: "KERNEL_RELEASE = 6.1.21-v8+"

  - name: choose the right kernel release (replace string) (bcm43436b0)
    replace:
      dest: /usr/local/src/nexmon/patches/bcm43436b0/9_88_4_65/nexmon/Makefile
      backup: no
      regexp: "shell uname -r"
      replace: "KERNEL_RELEASE"

  - name: make firmware patch (bcm43436b0)
    shell: "source ./setup_env.sh && cd /usr/local/src/nexmon/patches/bcm43436b0/9_88_4_65/nexmon/ && make"
    args:
      executable: /bin/bash
      chdir: /usr/local/src/nexmon/

  - name: install new firmware (bcm43436b0)
    copy:
      src: /usr/local/src/nexmon/patches/bcm43436b0/9_88_4_65/nexmon/brcmfmac43436-sdio.bin
      dest: /lib/firmware/brcm/brcmfmac43436-sdio.bin


  - name: choose the right kernel version (bcm43430a1)
    replace:
      dest: /usr/local/src/nexmon/patches/bcm43430a1/7_45_41_46/nexmon/Makefile
      backup: no
      regexp: "KERNEL_VERSION = .*$"
      replace: "KERNEL_VERSION = 6.1"

  - name: choose the right kernel release (variable) (bcm43430a1)
    lineinfile:
      dest: /usr/local/src/nexmon/patches/bcm43430a1/7_45_41_46/nexmon/Makefile
      insertafter: "DRIVER_FOLDER_NAME = .*$"
      line: "KERNEL_RELEASE = 6.1.21-v8+"

  - name: choose the right kernel release (replace string) (bcm43430a1)
    replace:
      dest: /usr/local/src/nexmon/patches/bcm43430a1/7_45_41_46/nexmon/Makefile
      backup: no
      regexp: "shell uname -r"
      replace: "KERNEL_RELEASE"

  - name: make firmware patch (bcm43430a1)
    shell: "source ./setup_env.sh && cd /usr/local/src/nexmon/patches/bcm43430a1/7_45_41_46/nexmon/ && make"
    args:
      executable: /bin/bash
      chdir: /usr/local/src/nexmon/

  - name: install new firmware (bcm43430a1)
    copy:
      src: /usr/local/src/nexmon/patches/bcm43430a1/7_45_41_46/nexmon/brcmfmac43430-sdio.bin
      dest: /lib/firmware/brcm/brcmfmac43430-sdio.bin

  - name: Delete the firmware blob to avoid it crashing
    file:
      state: absent
      path: /lib/firmware/brcm/brcmfmac43430-sdio.clm_blob

  - name: Delete the RPiZW firmware blob to avoid it crashing
    file:
      state: absent
      path: /lib/firmware/brcm/brcmfmac43430-sdio.raspberrypi,model-zero-w.clm_blob

  - name: Delete the RPi3 firmware blob to avoid it crashing
    file:
      state: absent
      path: /lib/firmware/brcm/brcmfmac43430-sdio.raspberrypi,3-model-b.clm_blob

  - name: choose the right kernel version (bcm43455c0)
    replace:
      dest: /usr/local/src/nexmon/patches/bcm43455c0/7_45_206/nexmon/Makefile
      backup: no
      regexp: "KERNEL_VERSION = .*$"
      replace: "KERNEL_VERSION = 6.1"

  - name: choose the right kernel release (variable) (bcm43455c0)
    lineinfile:
      dest: /usr/local/src/nexmon/patches/bcm43455c0/7_45_206/nexmon/Makefile
      insertafter: "DRIVER_FOLDER_NAME = .*$"
      line: "KERNEL_RELEASE = 6.1.21-v8+"

  - name: choose the right kernel release (replace string) (bcm43455c0)
    replace:
      dest: /usr/local/src/nexmon/patches/bcm43455c0/7_45_206/nexmon/Makefile
      backup: no
      regexp: "shell uname -r"
      replace: "KERNEL_RELEASE"

  - name: make firmware patch (bcm43455c0)
    shell: "source ./setup_env.sh && cd /usr/local/src/nexmon/patches/bcm43455c0/7_45_206/nexmon/ && make"
    args:
      executable: /bin/bash
      chdir: /usr/local/src/nexmon/

  - name: install new firmware (bcm43455c0)
    copy:
      src: /usr/local/src/nexmon/patches/bcm43455c0/7_45_206/nexmon/brcmfmac43455-sdio.bin
      dest: /lib/firmware/brcm/brcmfmac43455-sdio.bin

  - name: copy modified driver (everyone but RPiZW)
    copy:
      src: /lib/modules/6.1.21-v8+/kernel/drivers/net/wireless/broadcom/brcm80211/brcmfmac/brcmfmac.ko.xz
      dest: /lib/modules/6.1.21-v8+/kernel/drivers/net/wireless/broadcom/brcm80211/brcmfmac/brcmfmac.ko.xz.orig

  - name: copy modified driver (everyone but RPiZW)
    copy:
      src: /usr/local/src/nexmon/patches/driver/brcmfmac_6.1.y-nexmon/brcmfmac.ko
      dest: /lib/modules/6.1.21-v8+/kernel/drivers/net/wireless/broadcom/brcm80211/brcmfmac/brcmfmac.ko

  - name: ensure depmod runs on reboot to load modified driver (brcmfmac)
    lineinfile:
      dest: /etc/rc.local
      line: "/sbin/depmod -a"

  # To shrink the final image, remove the nexmon directory (takes 2.5G of space) post build and installation
  - name: Delete nexmon content & directory
    file:
      state: absent
      path: /usr/local/src/nexmon/

  - name: Creates custom plugin directory
    file:
      path: /usr/local/share/pwnagotchi/custom-plugins/
      state: directory

  - name: collect python pip package list
    command: "pip3 list"
    register: pip_output

  - name: set python pip package facts
    set_fact:
      pip_packages: >
        {{ pip_packages | default({}) | combine( { item.split()[0]: item.split()[1] } ) }}
    with_items: "{{ pip_output.stdout_lines }}"

  - name: acquire python3 pip target
    command: "python3 -c 'import sys;print(sys.path.pop())'"
    register: pip_target

  - name: clone pwnagotchi repository
    git:
      repo: https://github.com/jayofelony/pwnagotchi.git
      dest: /usr/local/src/pwnagotchi
    register: pwnagotchigit

  - name: create /usr/local/share/pwnagotchi/ folder
    file:
      path: /usr/local/share/pwnagotchi/
      state: directory

  - name: fetch pwnagotchi version
    set_fact:
      pwnagotchi_version: "{{ lookup('file', '/usr/local/src/pwnagotchi/pwnagotchi/_version.py') | regex_replace('.*__version__.*=.*''([0-9]+\\.[0-9]+\\.[0-9]+[A-Za-z0-9]*)''.*', '\\1') }}"

  - name: pwnagotchi version found
    debug:
      msg: "{{ pwnagotchi_version }}"

  - name: build pwnagotchi wheel
    command: "python3 setup.py sdist bdist_wheel"
    args:
      chdir: /usr/local/src/pwnagotchi
    when: (pwnagotchigit.changed) or (pip_packages['pwnagotchi'] is undefined) or (pip_packages['pwnagotchi'] != pwnagotchi_version)

  - name: install pwnagotchi wheel and dependencies
    pip:
      name: "{{ lookup('fileglob', '/usr/local/src/pwnagotchi/dist/pwnagotchi*.whl') }}"
      extra_args: "--no-cache-dir"
    when: (pwnagotchigit.changed) or (pip_packages['pwnagotchi'] is undefined) or (pip_packages['pwnagotchi'] != pwnagotchi_version)

  # Install go-1.20.6
  - name: Install go-1.21
    unarchive:
      src: https://go.dev/dl/go1.21.1.linux-arm64.tar.gz
      dest: /usr/local
      remote_src: yes
    register: golang

  - name: Update .bashrc for go-1.21
    blockinfile:
      dest: /home/pi/.bashrc
      state: present
      block: |
        export GOPATH=$HOME/go
        export PATH=/usr/local/go/bin:$PATH:$GOPATH/bin
    when: golang.changed

  - name: download pwngrid 1.10.4
    git:
      repo: https://github.com/jayofelony/pwngrid.git
      dest: /usr/local/src/pwngrid
    register: pwngrid

  - name: install pwngrid 1.10.4
<<<<<<< HEAD
    shell: "export GOPATH=$HOME/go && export PATH=/usr/local/go/bin:$PATH:$GOPATH/bin && make && make install"
=======
    shell: "export GOPATH=$HOME/go && export PATH=/usr/local/go/bin:$PATH:$GOPATH/bin && go mod tidy && make && make install"
>>>>>>> 0418cea3
    args:
      executable: /bin/bash
      chdir: /usr/local/src/pwngrid
    when: pwngrid.changed

  - name: download bettercap v2.32.1
    git:
      repo: https://github.com/jayofelony/bettercap.git
      dest: /usr/local/src/bettercap
    register: bettercap

  - name: Install bettercap v2.32.1
<<<<<<< HEAD
    shell: "export GOPATH=$HOME/go && export PATH=/usr/local/go/bin:$PATH:$GOPATH/bin && make && make install"
=======
    shell: "export GOPATH=$HOME/go && export PATH=/usr/local/go/bin:$PATH:$GOPATH/bin && go mod tidy && make && make install"
>>>>>>> 0418cea3
    args:
      executable: /bin/bash
      chdir: /usr/local/src/bettercap
    when: bettercap.changed

  - name: clone bettercap caplets
    git:
      repo: https://github.com/jayofelony/caplets.git
      dest: /tmp/caplets
    register: capletsgit

  - name: install bettercap caplets
    make:
      chdir: /tmp/caplets
      target: install
    when: capletsgit.changed

  - name: download and install bettercap ui
    unarchive:
      src: "{{ packages.bettercap.ui }}"
      dest: /usr/local/share/bettercap/
      remote_src: yes
      mode: 0755

  - name: add HDMI powersave to rc.local
    blockinfile:
      path: /etc/rc.local
      insertbefore: "exit 0"
      block: |
        if ! /opt/vc/bin/tvservice -s | egrep 'HDMI|DVI'; then
          /opt/vc/bin/tvservice -o
        fi

  - name: create /etc/pwnagotchi folder
    become_user: root
    file:
      path: /etc/pwnagotchi
      state: directory

  - name: check if user configuration exists
    become_user: root
    stat:
      path: /etc/pwnagotchi/config.toml
    register: user_config

  - name: create /etc/pwnagotchi/config.toml
    become_user: root
    copy:
      dest: /etc/pwnagotchi/config.toml
      content: |
        # Add your configuration overrides on this file any configuration changes done to default.toml will be lost!
        # Example:
        # ui.display.enabled = true
        # ui.display.type = "waveshare_2"
    when: not user_config.stat.exists

  - name: enable ssh on boot
    become_user: root
    file:
      path: /boot/ssh
      state: touch

  - name: adjust /boot/config.txt
    become_user: root
    lineinfile:
      dest: /boot/config.txt
      insertafter: EOF
      line: '{{ item }}'
    with_items: "{{system.boot_options}}"

  - name: adjust /etc/modules
    become_user: root
    lineinfile:
      dest: /etc/modules
      insertafter: EOF
      line: '{{ item }}'
    with_items: "{{system.modules}}"

  - name: change root partition
    become_user: root
    replace:
      dest: /boot/cmdline.txt
      backup: no
      regexp: "root=PARTUUID=[a-zA-Z0-9\\-]+"
      replace: "root=/dev/mmcblk0p2"

  - name: configure /boot/cmdline.txt
    become_user: root
    lineinfile:
      path: /boot/cmdline.txt
      backrefs: True
      state: present
      backup: no
      regexp: '(.*)$'
      line: '\1 modules-load=dwc2,g_ether'

  - name: configure 01-motd
    become_user: root
    copy:
      dest: /etc/update-motd.d/01-motd
      content: |
        #!/bin/sh
        _hostname=$(hostname)
        _version=$(cut -d"'" -f2 < /usr/local/lib/python3.9/dist-packages/pwnagotchi/_version.py)
        echo
        echo "(◕‿‿◕) $_hostname"
        echo
        echo    "Hi! I'm a pwnagotchi $_version, please take good care of me!"
        echo    "Here are some basic things you need to know to raise me properly!"
        echo
        echo    "If you want to change my configuration, use /etc/pwnagotchi/config.toml"
        echo
        echo    "All the configuration options can be found on /etc/pwnagotchi/default.toml,"
        echo    "but don't change this file because I will recreate it every time I'm restarted!"
        echo
        echo    "I use oPwnGrid as my main API, you can check stats at https://opwngrid.xyz"
        echo
        echo    "I'm managed by systemd. Here are some basic commands."
        echo
        echo    "If you want to know what I'm doing, you can check my logs with the command"
        echo    "- pwnlog"
        echo    "- pwnver, to check the current version"
        echo    "- sudo pwnagotchi --donate, to see how you can donate to this project"
        echo    "- sudo pwnagotchi --check-update, to see if there is a new version available"
        echo
        echo    "If you want to know if I'm running, you can use"
        echo    "sudo systemctl status pwnagotchi"
        echo
        echo    "You can restart me using"
        echo    "sudo systemctl restart pwnagotchi"
        echo
        echo    "You learn more about me at https://pwnagotchi.ai/"
    when: hostname.changed

  - name: Add pwnlog alias
    lineinfile:
      dest: /home/pi/.bashrc
      line: "\nalias pwnlog='tail -f -n300 /var/log/pwn*.log | sed --unbuffered \"s/,[[:digit:]]\\{3\\}\\]//g\" | cut -d \" \" -f 2-'"
      insertafter: EOF

  - name: Add pwnver alias
    lineinfile:
      dest: /home/pi/.bashrc
      line: "\nalias pwnver='python3 -c \"import pwnagotchi as p; print(p.__version__)\"'"
      insertafter: EOF

  - name: download old libpcap packages
    get_url:
      url: "http://ports.ubuntu.com/pool/main/libp/libpcap/{{ item }}"
      dest: /usr/local/src/
    with_items: "{{ packages.apt.downgrade }}"

  - name: install old libpcap packages
    become_user: root
    apt:
      deb: /usr/local/src/libpcap*
      args: allow-downgrades
    register: libpcap

  - name: add firmware packages to hold
    become_user: root
    dpkg_selections:
      name: "{{ item }}"
      selection: hold
    with_items: "{{ packages.apt.hold }}"
    when: libpcap.changed

  - name: clean apt cache
    become_user: root
    apt:
      autoclean: yes

  - name: remove dependencies that are no longer required
    apt:
      autoremove: yes

  - name: disable unecessary services
    become_user: root
    systemd:
      name: "{{ item }}"
      state: stopped
      enabled: no
    with_items: "{{ services.disable }}"

  - name: remove ssh keys
    become_user: root
    file:
      state: absent
      path: "{{ item }}"
    with_fileglob:
      - "/etc/ssh/ssh_host*_key*"

  handlers:
  - name: reload systemd services
    become_user: root
    systemd:
      daemon_reload: yes<|MERGE_RESOLUTION|>--- conflicted
+++ resolved
@@ -416,11 +416,7 @@
     register: pwngrid
 
   - name: install pwngrid 1.10.4
-<<<<<<< HEAD
-    shell: "export GOPATH=$HOME/go && export PATH=/usr/local/go/bin:$PATH:$GOPATH/bin && make && make install"
-=======
     shell: "export GOPATH=$HOME/go && export PATH=/usr/local/go/bin:$PATH:$GOPATH/bin && go mod tidy && make && make install"
->>>>>>> 0418cea3
     args:
       executable: /bin/bash
       chdir: /usr/local/src/pwngrid
@@ -433,11 +429,7 @@
     register: bettercap
 
   - name: Install bettercap v2.32.1
-<<<<<<< HEAD
-    shell: "export GOPATH=$HOME/go && export PATH=/usr/local/go/bin:$PATH:$GOPATH/bin && make && make install"
-=======
     shell: "export GOPATH=$HOME/go && export PATH=/usr/local/go/bin:$PATH:$GOPATH/bin && go mod tidy && make && make install"
->>>>>>> 0418cea3
     args:
       executable: /bin/bash
       chdir: /usr/local/src/bettercap
@@ -578,7 +570,7 @@
       line: "\nalias pwnlog='tail -f -n300 /var/log/pwn*.log | sed --unbuffered \"s/,[[:digit:]]\\{3\\}\\]//g\" | cut -d \" \" -f 2-'"
       insertafter: EOF
 
-  - name: Add pwnver alias
+  - name: Add pwnlog alias
     lineinfile:
       dest: /home/pi/.bashrc
       line: "\nalias pwnver='python3 -c \"import pwnagotchi as p; print(p.__version__)\"'"
