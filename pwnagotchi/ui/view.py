import _thread
import logging
import random
import time
from threading import Lock

from PIL import ImageDraw
from PIL import ImageColor as colors

import pwnagotchi
import pwnagotchi.plugins as plugins
import pwnagotchi.ui.faces as faces
import pwnagotchi.ui.fonts as fonts
import pwnagotchi.ui.web as web
import pwnagotchi.utils as utils

from pwnagotchi.ui.components import *
from pwnagotchi.ui.state import State
from pwnagotchi.voice import Voice

WHITE = 0x00 # white is actually black on jays image
BLACK = 0xFF # black is actually white on jays image

BACKGROUND_1 = 0
FOREGROUND_1 = 1

BACKGROUND_L = 0
FOREGROUND_L = 255

BACKGROUND_BGR_16 = (0,0,0)
FOREGROUND_BGR_16 = (31,63,31)

BACKGROUND_RGB = (0,0,0)
FOREGROUND_RGB = (255,255,255)


ROOT = None




#1 (1-bit pixels, black and white, stored with one pixel per byte)

#L (8-bit pixels, grayscale)

#P (8-bit pixels, mapped to any other mode using a color palette)

#BGR;16 (5,6,5 bits, for 65k color)

#RGB (3x8-bit pixels, true color)

#RGBA (4x8-bit pixels, true color with transparency mask)

#CMYK (4x8-bit pixels, color separation)

#YCbCr (3x8-bit pixels, color video format)

#self.FOREGROUND is the main color
#self.BACKGROUNDGROUND is the 2ndary color, used for background



class View(object):
    def __init__(self, config, impl, state=None):
        global ROOT, BLACK, WHITE
        
        #values/code for display color mode    
        
        self.mode = '1' # 1 = (1-bit pixels, black and white, stored with one pixel per byte)
        if hasattr(impl, 'mode'):
            self.mode = impl.mode
            
        
        
        match self.mode:
            case '1':
                self.BACKGROUND = BACKGROUND_1
                self.FOREGROUND = FOREGROUND_1
                # do stuff is color mode is 1 when View object is created. 
            case 'L':
                self.BACKGROUND =  BACKGROUND_L # black 0 to 255
                self.FOREGROUND = FOREGROUND_L
                # do stuff is color mode is L when View object is created.
            case 'P':
                pass
                # do stuff is color mode is P when View object is created.
            case 'BGR;16':
                self.BACKGROUND = BACKGROUND_BGR_16 #black tuple
                self.FOREGROUND = FOREGROUND_BGR_16 #white tuple
            case 'RGB':
                self.BACKGROUND = BACKGROUND_RGB #black tuple
                self.FOREGROUND = FOREGROUND_RGB #white tuple
                # do stuff is color mode is RGB when View object is created.
            case 'RGBA':
                # do stuff is color mode is RGBA when View object is created.
                pass
            case 'CMYK':
                # do stuff is color mode is CMYK when View object is created.
                pass
            case 'YCbCr':
                # do stuff is color mode is YCbCr when View object is created.
                pass
            case _:
                # do stuff when color mode doesnt exist for display
                self.BACKGROUND = BACKGROUND_1
                self.FOREGROUND = FOREGROUND_1
            
            
        self.invert = 0
<<<<<<< HEAD
        self._black = 0xFF
        self._white = 0x00
        if 'invert' in config['ui'] and config['ui']['invert']:
=======

        if 'invert' in config['ui'] and config['ui']['invert'] == True:
>>>>>>> b7eb86d5
            logging.debug("INVERT BLACK/WHITES:" + str(config['ui']['invert']))
            self.invert = 1
            tmp = self.FOREGROUND 
            self.FOREGROUND = self.FOREGROUND
            self.FOREGROUND = tmp

        # setup faces from the configuration in case the user customized them
        faces.load_from_config(config['ui']['faces'])
            
        self._agent = None
        self._render_cbs = []
        self._config = config
        self._canvas = None
        self._frozen = False
        self._lock = Lock()
        self._voice = Voice(lang=config['main']['lang'])
        self._implementation = impl
        self._layout = impl.layout()
        self._width = self._layout['width']
        self._height = self._layout['height']
        self._state = State(state={
            'channel': LabeledValue(color=self.FOREGROUND, label='CH', value='00', position=self._layout['channel'],
                                    label_font=fonts.Bold,
                                    text_font=fonts.Medium),
            'aps': LabeledValue(color=self.FOREGROUND, label='APS', value='0 (00)', position=self._layout['aps'],
                                label_font=fonts.Bold,
                                text_font=fonts.Medium),

            'uptime': LabeledValue(color=self.FOREGROUND, label='UP', value='00:00:00', position=self._layout['uptime'],
                                   label_font=fonts.Bold,
                                   text_font=fonts.Medium),

            'line1': Line(self._layout['line1'], color=self.FOREGROUND),
            'line2': Line(self._layout['line2'], color=self.FOREGROUND),

            'face': Text(value=faces.SLEEP, position=(config['ui']['faces']['position_x'], config['ui']['faces']['position_y']), color=self.FOREGROUND, font=fonts.Huge, png=config['ui']['faces']['png']),

            # 'friend_face': Text(value=None, position=self._layout['friend_face'], font=fonts.Bold, color=self.FOREGROUND),
            'friend_name': Text(value=None, position=self._layout['friend_face'], font=fonts.BoldSmall, color=self.FOREGROUND),

            'name': Text(value='%s>' % 'pwnagotchi', position=self._layout['name'], color=self.FOREGROUND, font=fonts.Bold),

            'status': Text(value=self._voice.default(),
                           position=self._layout['status']['pos'],
                           color=self.FOREGROUND,
                           font=self._layout['status']['font'],
                           wrap=True,
                           # the current maximum number of characters per line, assuming each character is 6 pixels wide
                           max_length=self._layout['status']['max']),

            'shakes': LabeledValue(label='PWND ', value='0 (00)', color=self.FOREGROUND,
                                   position=self._layout['shakes'], label_font=fonts.Bold,
                                   text_font=fonts.Medium),
            'mode': Text(value='AUTO', position=self._layout['mode'],
                         font=fonts.Bold, color=self.FOREGROUND),
        })

        if state:
            for key, value in state.items():
                self._state.set(key, value)

        plugins.on('ui_setup', self)

        if config['ui']['fps'] > 0.0:
            _thread.start_new_thread(self._refresh_handler, ())
            self._ignore_changes = ()
        else:
            logging.warning("ui.fps is 0, the display will only update for major changes")
            self._ignore_changes = ('uptime', 'name')

        ROOT = self

    def set_agent(self, agent):
        self._agent = agent

    def has_element(self, key):
        self._state.has_element(key)

    def add_element(self, key, elem):
        if self.invert is 1 and hasattr(elem, 'color'):
            if elem.color == 0xff:
                elem.color = 0x00
            elif elem.color == 0x00:
                elem.color = 0xff
        self._state.add_element(key, elem)

    def remove_element(self, key):
        self._state.remove_element(key)

    def width(self):
        return self._width

    def height(self):
        return self._height

    def on_state_change(self, key, cb):
        self._state.add_listener(key, cb)

    def on_render(self, cb):
        if cb not in self._render_cbs:
            self._render_cbs.append(cb)

    def _refresh_handler(self):
        delay = 1.0 / self._config['ui']['fps']
        while True:
            try:
                name = self._state.get('name')
                self.set('name', name.rstrip('█').strip() if '█' in name else (name + ' █'))
                self.update()
            except Exception as e:
                logging.warning("non fatal error while updating view: %s" % e)

            time.sleep(delay)

    def set(self, key, value):
        self._state.set(key, value)

    def get(self, key):
        return self._state.get(key)

    def on_starting(self):
        self.set('status', self._voice.on_starting() + ("\n(v%s)" % pwnagotchi.__version__))
        self.set('face', faces.AWAKE)
        self.update()

    def on_ai_ready(self):
        self.set('mode', '  AI')
        self.set('face', faces.HAPPY)
        self.set('status', self._voice.on_ai_ready())
        self.update()

    def on_manual_mode(self, last_session):
        self.set('mode', 'MANU')
        self.set('face', faces.SAD if (last_session.epochs > 3 and last_session.handshakes == 0) else faces.HAPPY)
        self.set('status', self._voice.on_last_session_data(last_session))
        self.set('epoch', "%04d" % last_session.epochs)
        self.set('uptime', last_session.duration)
        self.set('channel', '-')
        self.set('aps', "%d" % last_session.associated)
        self.set('shakes', '%d (%s)' % (last_session.handshakes, utils.total_unique_handshakes(self._config['bettercap']['handshakes'])))
        self.set_closest_peer(last_session.last_peer, last_session.peers)
        self.update()

    def is_normal(self):
        return self._state.get('face') not in (
            faces.INTENSE,
            faces.COOL,
            faces.BORED,
            faces.HAPPY,
            faces.EXCITED,
            faces.MOTIVATED,
            faces.DEMOTIVATED,
            faces.SMART,
            faces.SAD,
            faces.LONELY)

    def on_keys_generation(self):
        self.set('face', faces.AWAKE)
        self.set('status', self._voice.on_keys_generation())
        self.update()

    def on_normal(self):
        self.set('face', faces.AWAKE)
        self.set('status', self._voice.on_normal())
        self.update()

    def set_closest_peer(self, peer, num_total):
        if peer is None:
            self.set('friend_face', None)
            self.set('friend_name', None)
        else:
            # ref. https://www.metageek.com/training/resources/understanding-rssi-2.html
            if peer.rssi >= -67:
                num_bars = 4
            elif peer.rssi >= -70:
                num_bars = 3
            elif peer.rssi >= -80:
                num_bars = 2
            else:
                num_bars = 1

            name = '▌' * num_bars
            name += '│' * (4 - num_bars)
            name += ' %s %d (%d)' % (peer.name(), peer.pwnd_run(), peer.pwnd_total())

            if num_total > 1:
                if num_total > 9000:
                    name += ' of over 9000'
                else:
                    name += ' of %d' % num_total

            self.set('friend_face', peer.face())
            self.set('friend_name', name)
        self.update()

    def on_new_peer(self, peer):
        face = ''
        # first time they met, neutral mood
        if peer.first_encounter():
            face = random.choice((faces.AWAKE, faces.COOL))
        # a good friend, positive expression
        elif peer.is_good_friend(self._config):
            face = random.choice((faces.MOTIVATED, faces.FRIEND, faces.HAPPY))
        # normal friend, neutral-positive
        else:
            face = random.choice((faces.EXCITED, faces.HAPPY, faces.SMART))

        self.set('face', face)
        self.set('status', self._voice.on_new_peer(peer))
        self.update()
        time.sleep(3)

    def on_lost_peer(self, peer):
        self.set('face', faces.LONELY)
        self.set('status', self._voice.on_lost_peer(peer))
        self.update()

    def on_free_channel(self, channel):
        self.set('face', faces.SMART)
        self.set('status', self._voice.on_free_channel(channel))
        self.update()

    def on_reading_logs(self, lines_so_far=0):
        self.set('face', faces.SMART)
        self.set('status', self._voice.on_reading_logs(lines_so_far))
        self.update()

    def wait(self, secs, sleeping=True):
        was_normal = self.is_normal()
        part = secs/10.0

        for step in range(0, 10):
            # if we weren't in a normal state before going
            # to sleep, keep that face and status on for
            # a while, otherwise the sleep animation will
            # always override any minor state change before it
            if was_normal or step > 5:
                if sleeping:
                    if secs > 1:
                        self.set('face', faces.SLEEP)
                        self.set('status', self._voice.on_napping(int(secs)))

                    else:
                        self.set('face', faces.SLEEP2)
                        self.set('status', self._voice.on_awakening())
                else:
                    self.set('status', self._voice.on_waiting(int(secs)))

                    good_mood = self._agent.in_good_mood()
                    if step % 2 == 0:
                        self.set('face', faces.LOOK_R_HAPPY if good_mood else faces.LOOK_R)
                    else:
                        self.set('face', faces.LOOK_L_HAPPY if good_mood else faces.LOOK_L)

            time.sleep(part)
            secs -= part

        self.on_normal()

    def on_shutdown(self):
        self.set('face', faces.SLEEP)
        self.set('status', self._voice.on_shutdown())
        self.update(force=True)
        self._frozen = True

    def on_bored(self):
        self.set('face', faces.BORED)
        self.set('status', self._voice.on_bored())
        self.update()

    def on_sad(self):
        self.set('face', faces.SAD)
        self.set('status', self._voice.on_sad())
        self.update()

    def on_angry(self):
        self.set('face', faces.ANGRY)
        self.set('status', self._voice.on_angry())
        self.update()

    def on_motivated(self, reward):
        self.set('face', faces.MOTIVATED)
        self.set('status', self._voice.on_motivated(reward))
        self.update()

    def on_demotivated(self, reward):
        self.set('face', faces.DEMOTIVATED)
        self.set('status', self._voice.on_demotivated(reward))
        self.update()

    def on_excited(self):
        self.set('face', faces.EXCITED)
        self.set('status', self._voice.on_excited())
        self.update()

    def on_assoc(self, ap):
        self.set('face', faces.INTENSE)
        self.set('status', self._voice.on_assoc(ap))
        self.update()

    def on_deauth(self, sta):
        self.set('face', faces.COOL)
        self.set('status', self._voice.on_deauth(sta))
        self.update()

    def on_miss(self, who):
        self.set('face', faces.SAD)
        self.set('status', self._voice.on_miss(who))
        self.update()

    def on_grateful(self):
        self.set('face', faces.GRATEFUL)
        self.set('status', self._voice.on_grateful())
        self.update()

    def on_lonely(self):
        self.set('face', faces.LONELY)
        self.set('status', self._voice.on_lonely())
        self.update()

    def on_handshakes(self, new_shakes):
        self.set('face', faces.HAPPY)
        self.set('status', self._voice.on_handshakes(new_shakes))
        self.update()

    def on_unread_messages(self, count, total):
        self.set('face', faces.EXCITED)
        self.set('status', self._voice.on_unread_messages(count, total))
        self.update()
        time.sleep(5.0)

    def on_uploading(self, to):
        self.set('face', random.choice((faces.UPLOAD, faces.UPLOAD1, faces.UPLOAD2)))
        self.set('status', self._voice.on_uploading(to))
        self.update(force=True)

    def on_rebooting(self):
        self.set('face', faces.BROKEN)
        self.set('status', self._voice.on_rebooting())
        self.update()

    def on_custom(self, text):
        self.set('face', faces.DEBUG)
        self.set('status', self._voice.custom(text))
        self.update()

    def update(self, force=False, new_data={}):
        for key, val in new_data.items():
            self.set(key, val)

        with self._lock:
            if self._frozen:
                return

            state = self._state
            changes = state.changes(ignore=self._ignore_changes)
            if force or len(changes):
                self._canvas = Image.new(self.mode, (self._width, self._height), self.BACKGROUND)
                drawer = ImageDraw.Draw(self._canvas, self.mode)

                plugins.on('ui_update', self)

                for key, lv in state.items():
                    #lv is a ui element
                    lv.draw(self._canvas, drawer)

                web.update_frame(self._canvas)

                for cb in self._render_cbs:
                    cb(self._canvas)

                self._state.reset()<|MERGE_RESOLUTION|>--- conflicted
+++ resolved
@@ -107,15 +107,8 @@
             
             
         self.invert = 0
-<<<<<<< HEAD
-        self._black = 0xFF
-        self._white = 0x00
-        if 'invert' in config['ui'] and config['ui']['invert']:
-=======
-
         if 'invert' in config['ui'] and config['ui']['invert'] == True:
->>>>>>> b7eb86d5
-            logging.debug("INVERT BLACK/WHITES:" + str(config['ui']['invert']))
+            logging.debug("INVERT:" + str(config['ui']['invert']))
             self.invert = 1
             tmp = self.FOREGROUND 
             self.FOREGROUND = self.FOREGROUND
