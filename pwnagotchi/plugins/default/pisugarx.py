import logging

from pwnagotchi.ui.components import LabeledValue
from pwnagotchi.ui.view import BLACK
import pwnagotchi.ui.fonts as fonts
import pwnagotchi.plugins as plugins
import pwnagotchi
import time
import smbus
from flask import abort
from flask import render_template_string
from collections import deque

import threading
PiSugar_addresses = {
    "PiSugar2": 0x75,  # PiSugar2\2Plus
    "PiSugar3": 0x57,  # PiSugar3\3Plus
    "PiSugar2 RTC": 0x32  # PiSugar2\2Plus RTC
}
curve1200 = [
    (4.16, 100.0),
    (4.05, 95.0),
    (4.00, 80.0),
    (3.92, 65.0),
    (3.86, 40.0),
    (3.79, 25.5),
    (3.66, 10.0),
    (3.52, 6.5),
    (3.49, 3.2),
    (3.1, 0.0),
]
curve1200_3 = [
    (4.2, 100.0),  # 高电量阶段 (100%)
    (4.0, 80.0),   # 中电量阶段 (80%)
    (3.7, 60.0),   # 中电量阶段 (60%)
    (3.5, 20.0),   # 低电量阶段 (20%)
    (3.1, 0.0)     # 电量耗尽 (0%)
]
curve5000 = [
    (4.10, 100.0),
    (4.05, 95.0),
    (3.90, 88.0),
    (3.80, 77.0),
    (3.70, 65.0),
    (3.62, 55.0),
    (3.58, 49.0),
    (3.49, 25.6),
    (3.32, 4.5),
    (3.1, 0.0),
]




class PiSugarServer:
    def __init__(self):
        """
        PiSugar initialization, if unable to connect to any version of PiSugar, return false
        """
        self._bus = smbus.SMBus(1)
        self.ready = False
        self.modle = None
        self.i2creg = []
        self.address = 0
        self.battery_voltage = 0.00
        self.voltage_history = deque(maxlen=10)
        self.battery_level = 0
        self.battery_charging = 0
        self.temperature = 0
        self.power_plugged = False
        self.allow_charging = True
<<<<<<< HEAD
        self.lowpower_shutdown = False
        self.lowpower_shutdown_level = 10
        self.max_charge_voltage_protection = False
        self.max_protection_level=80
        # Start the device connection in a background thread
        self.connection_thread = threading.Thread(
            target=self._connect_device, daemon=True)
        self.connection_thread.start()

    def _connect_device(self):
        """
        Attempt to connect to the PiSugar device in a background thread.
        """
=======
>>>>>>> f4a7588a
        while self.modle is None:
            if self.check_device(PiSugar_addresses["PiSugar2"]) is not None:
                self.address = PiSugar_addresses["PiSugar2"]
                if self.check_device(PiSugar_addresses["PiSugar2"], 0xC2) != 0:
                    self.modle = "PiSugar2Plus"
                else:
                    self.modle = "PiSugar2"
                self.device_init()
            elif self.check_device(PiSugar_addresses["PiSugar3"]) is not None:
                self.modle = 'PiSugar3'
                self.address = PiSugar_addresses["PiSugar3"]
                self.device_init()
            else:
                self.modle = None
                logging.info(
                    "No PiSugar device was found. Please check if the PiSugar device is powered on."
                )
                time.sleep(5)
        logging.info(f"{self.modle} is connected")
        # Once connected, start the timer
        self.start_timer()
        while len(self.i2creg) < 256:
            time.sleep(1)
        self.ready = True
        logging.info(f"{self.modle} is ready")

    def start_timer(self):

        # 创建一个线程来执行定时函数
        timer_thread = threading.Thread(target=self.update_value)
        timer_thread.daemon = True  # 设置为守护线程，主程序退出时自动结束
        timer_thread.start()

    def update_value(self):
        """每三秒更新pisugar状态，包括触发自动关机"""
        while True:
            try:
                if( self.modle == 'PiSugar2') | (self.modle == 'PiSugar2Plus'):
                    self.set_battery_notallow_charging() #短暂关闭充电以获取准确电池电压
                    time.sleep(0.05)
                self.i2creg = []
                for i in range(0, 256, 32):
                    # 计算当前读取的起始寄存器地址
                    current_register = 0 + i
                    # 计算当前读取的数据长度
                    current_length = min(32, 256 - i)
                    # 读取数据块
                    chunk = self._bus.read_i2c_block_data(
                        self.address, current_register, current_length)
                    # 将读取的数据块添加到结果列表中
                    self.i2creg.extend(chunk)
                    time.sleep(0.1)
                logging.debug(f"Data length: {len(self.i2creg)}")
                logging.debug(f"Data: {self.i2creg}")
                if self.modle == 'PiSugar3':
                    low = self.i2creg[0x23]
                    high = self.i2creg[0x22]
                    self.battery_voltage = (((high << 8) + low) / 1000)
                    self.temperature = self.i2creg[0x04]-40
                    ctr1 = self.i2creg[0x02]  # 读取控制寄存器 1
                    self.power_plugged = (ctr1 & (1 << 7)) != 0  # 检查电源是否插入
                    self.allow_charging = (ctr1 & (1 << 6)) != 0  # 检查是否允许充电
                    if self.max_charge_voltage_protection:
                        self._bus.write_byte_data(
                            self.address, 0x0B, 0x29)  # 关闭写保护
                        self._bus.write_byte_data(self.address, 0x20, self._bus.read_byte_data(
                            self.address, 0x20) | 0b10000000)
                        self._bus.write_byte_data(
                            self.address, 0x0B, 0x00)  # 开启写保护
                    else:
                        self._bus.write_byte_data(
                            self.address, 0x0B, 0x29)  # 关闭写保护
                        self._bus.write_byte_data(self.address, 0x20, self._bus.read_byte_data(
                            self.address, 0x20) & 0b01111111)
                        self._bus.write_byte_data(
                            self.address, 0x0B, 0x00)  # 开启写保护
                elif self.modle == 'PiSugar2':
                    high = self.i2creg[0xa3]
                    low = self.i2creg[0xa2]
                    self.battery_voltage = (2600.0 - (((high | 0b11000000) << 8) + low) * 0.26855) / \
                        1000.0 if high & 0x20 else (
                            2600.0 + (((high & 0x1f) << 8) + low) * 0.26855) / 1000.0
                    self.power_plugged = (self.i2creg[0x55] & 0b00010000) != 0

                    if self.max_charge_voltage_protection:
                        self.voltage_history.append(self.battery_voltage)
                        self.battery_level = self.convert_battery_voltage_to_level()
                        if (self.battery_level) > self.max_protection_level:
                            self.set_battery_notallow_charging()
                        else:
                            self.set_battery_allow_charging()
                    else:
                        self.set_battery_allow_charging()

                elif self.modle == 'PiSugar2Plus':
                    low = self.i2creg[0xd0]
                    high = self.i2creg[0xd1]
                    self.battery_voltage = (
                        (((high & 0b00111111) << 8) + low) * 0.26855 + 2600.0)/1000
                    self.power_plugged = self.i2creg[0xdd] == 0x1f
                    if self.max_charge_voltage_protection:
                        self.voltage_history.append(self.battery_voltage)
                        self.battery_level = self.convert_battery_voltage_to_level()
                        if (self.battery_level) > self.max_protection_level:
                            self.set_battery_notallow_charging()
                        else:
                            self.set_battery_allow_charging()
                    else:
                        self.set_battery_allow_charging()

                self.voltage_history.append(self.battery_voltage)
                self.battery_level = self.convert_battery_voltage_to_level()

                if self.lowpower_shutdown:
                    if self.battery_level < self.lowpower_shutdown_level:
                        logging.info("[PiSugarX] low power shutdown now.")
                        self.shutdown()
                        pwnagotchi.shutdown()
                time.sleep(3)
            except Exception as e:
                logging.error(f"read error{e}")
            time.sleep(3)

    def shutdown(self):
        # logging.info("[PiSugarX] PiSugar set shutdown .")
        if self.modle == 'PiSugar3':
            # 10秒后关闭电源
            self._bus.write_byte_data(self.address, 0x0B, 0x29)  # 关闭写保护
            self._bus.write_byte_data(self.address, 0x09, 10)
            self._bus.write_byte_data(self.address, 0x02, self._bus.read_byte_data(
                self.address, 0x02) & 0b11011111)
            self._bus.write_byte_data(self.address, 0x0B, 0x00)  # 开启写保护
            logging.info("[PiSugarX] PiSugar shutdown in 10s.")
        elif self.modle == 'PiSugar2':
            pass
        elif self.modle == 'PiSugar2Plus':
            pass

    def check_device(self, address, reg=0):
        """Check if a device is present at the specified address"""
        try:
            return self._bus.read_byte_data(address, reg)
        except OSError as e:
            logging.debug(f"Device not found at address {address}: {e}")
            return None

    def device_init(self):

        if self.modle == "PiSugar2Plus":
            '''初始化GPIO'''
            self._bus.write_byte_data(self.address, 0x52, self._bus.read_byte_data(
                self.address, 0x52) | 0b00000010)
            self._bus.write_byte_data(self.address, 0x54, self._bus.read_byte_data(
                self.address, 0x54) | 0b00000010)
            self._bus.write_byte_data(self.address, 0x52, self._bus.read_byte_data(
                self.address, 0x52) | 0b00000100)
            self._bus.write_byte_data(self.address, 0x29, self._bus.read_byte_data(
                self.address, 0x29) & 0b10111111)
            self._bus.write_byte_data(self.address, 0x52, self._bus.read_byte_data(
                self.address, 0x52) & 0b10011111 | 0b01000000)
            self._bus.write_byte_data(self.address, 0xc2, self._bus.read_byte_data(
                self.address, 0xc2) | 0b00010000)
            logging.debug(f"PiSugar2Plus GPIO 初始化完毕")
            '''Init boost intensity, 0x3f*50ma, 3A'''
            self._bus.write_byte_data(self.address, 0x30, self._bus.read_byte_data(
                self.address, 0x30) & 0b11000000 | 0x3f)
            logging.debug(f"PiSugar2Plus 电流设置完毕")

        elif self.modle == "PiSugar2":
            '''初始化GPIO'''
            self._bus.write_byte_data(self.address, 0x51, (self._bus.read_byte_data(
                self.address, 0x51) & 0b11110011) | 0b00000100)
            self._bus.write_byte_data(self.address, 0x53, self._bus.read_byte_data(
                self.address, 0x53) | 0b00000010)
            self._bus.write_byte_data(self.address, 0x51, (self._bus.read_byte_data(
                self.address, 0x51) & 0b11001111) | 0b00010000)
            self._bus.write_byte_data(self.address, 0x26, self._bus.read_byte_data(
                self.address, 0x26) & 0b10110000)
            self._bus.write_byte_data(self.address, 0x52, (self._bus.read_byte_data(
                self.address, 0x52) & 0b11110011) | 0b00000100)
            self._bus.write_byte_data(self.address, 0x53, (self._bus.read_byte_data(
                self.address, 0x53) & 0b11101111) | 0b00010000)
            logging.debug(f"PiSugar2 GPIO 初始化完毕")
        pass

    def convert_battery_voltage_to_level(self):
        """
        将电池电压转换为电量百分比。

        :param voltage: 当前电池电压
        :param curve: 电池阈值曲线，格式为 [(电压1, 电量1), (电压2, 电量2), ...]
        :return: 电量百分比
        """
        if (self.modle == "PiSugar2Plus") | (self.modle == "PiSugar3Plus"):
            curve = curve5000
        elif self.modle == "PiSugar2":
            curve = curve1200
        elif self.modle == "PiSugar3":
            curve = curve1200_3
         # 将当前电压加入历史记录

        # 如果历史记录不足 5 次，直接返回平均值（避免截尾后无有效数据）
        if len(self.voltage_history) < 5:
            avg_voltage = sum(self.voltage_history) / len(self.voltage_history)
        else:
            # 排序后去掉最高 2 个和最低 2 个
            sorted_history = sorted(self.voltage_history)
            trimmed_history = sorted_history[2:-2]  # 去掉前两个和后两个
            avg_voltage = sum(trimmed_history) / len(trimmed_history)  # 计算截尾平均
        # 遍历电池曲线的每一段
        for (v1, p1), (v2, p2) in zip(curve, curve[1:]):
            # 如果电压在当前区间内
            if v2 <= avg_voltage <= v1:
                # 使用线性插值计算电量
                return p2 + (p1 - p2) * (avg_voltage - v2) / (v1 - v2)

        # 如果电压超出曲线范围，返回最低或最高电量
        return curve[-1][1] if avg_voltage < curve[-1][0] else curve[0][1]

    def get_version(self):
        """
        Get the firmware version of the PiSugar3.
        If not PiSugar3, return None
        :return: Version string or None
        """
        if self.modle == 'PiSugar3':
            try:
                return bytes(self.i2creg[0xe2:0xee]).decode('ascii')
            except OSError as e:
                logging.error(f"Failed to read version from PiSugar3: {e}")
                return None
        return None

    def get_model(self):
        """
        Get the model of the PiSugar hardware.

        :return: Model string.
        """
        return self.modle

    def get_battery_level(self):
        """
        Get the current battery level in percentage.

        :return: Battery level as a percentage (0-100).
        """
        return self.battery_level

    def get_battery_voltage(self):
        """
        Get the current battery voltage.

        :return: Battery voltage in volts.
        """
        return self.battery_voltage

    def get_battery_current(self):
        """
        Get the current battery current.

        :return: Battery current in amperes.
        """
        pass

    def get_battery_allow_charging(self):
        """
        Check if battery charging is allowed.

        :return: True if charging is allowed, False otherwise.
        """
        return self.allow_charging

    def set_battery_allow_charging(self):
        if self.modle == 'PiSugar3':
            pass
        elif self.modle == 'PiSugar2':
            # 禁止 gpio2 输出
            self._bus.write_byte_data(self.address, 0x54, self._bus.read_byte_data(
                self.address, 0x54) & 0b11111011)
            # 开启充电
            self._bus.write_byte_data(self.address, 0x55, self._bus.read_byte_data(
                self.address, 0x55) & 0b11111011)
            # 开启 gpio2 输出
            self._bus.write_byte_data(self.address, 0x54, self._bus.read_byte_data(
                self.address, 0x54) | 0b00000100)
        elif self.modle == 'PiSugar2Plus':
            # 禁止 gpio2 输出
            self._bus.write_byte_data(self.address, 0x56, self._bus.read_byte_data(
                self.address, 0x56) & 0b11111011)
            # 开启充电
            self._bus.write_byte_data(self.address, 0x58, self._bus.read_byte_data(
                self.address, 0x58) & 0b11111011)
            # 开启 gpio2 输出
            self._bus.write_byte_data(self.address, 0x56, self._bus.read_byte_data(
                self.address, 0x56) | 0b00000100)

        return

    def set_battery_notallow_charging(self):
        if self.modle == 'PiSugar3':
            pass
        elif self.modle == 'PiSugar2':
            # 禁止 gpio2 输出
            print(self._bus.write_byte_data(self.address, 0x54, self._bus.read_byte_data(
                self.address, 0x54) & 0b11111011))
            # 关闭充电
            self._bus.write_byte_data(self.address, 0x55, self._bus.read_byte_data(
                self.address, 0x55) | 0b00000100)
            # 开启 gpio2 输出
            self._bus.write_byte_data(self.address, 0x54, self._bus.read_byte_data(
                self.address, 0x54) | 0b00000100)
        elif self.modle == 'PiSugar2Plus':
            # 禁止 gpio2 输出
            self._bus.write_byte_data(self.address, 0x56, self._bus.read_byte_data(
                self.address, 0x56) & 0b11111011)
            # 关闭充电
            self._bus.write_byte_data(self.address, 0x58, self._bus.read_byte_data(
                self.address, 0x58) | 0b00000100)
            # 开启 gpio2 输出
            self._bus.write_byte_data(self.address, 0x56, self._bus.read_byte_data(
                self.address, 0x56) | 0b00000100)

        return

    def get_battery_charging_range(self):
        """
        Get the battery charging range.

        :return: Charging range string.
        """
        pass

    def get_battery_full_charge_duration(self):
        """
        Get the duration of keeping the battery charging when full.

        :return: Duration in seconds.
        """
        pass

    def get_battery_safe_shutdown_level(self):
        """
        Get the safe shutdown level for the battery.

        :return: Safe shutdown level as a percentage.
        """
        pass

    def get_battery_safe_shutdown_delay(self):
        """
        Get the safe shutdown delay.

        :return: Delay in seconds.
        """
        pass

    def get_battery_auto_power_on(self):
        """
        Check if auto power on is enabled.

        :return: True if enabled, False otherwise.
        """
        pass

    def get_battery_soft_poweroff(self):
        """
        Check if soft power off is enabled.

        :return: True if enabled, False otherwise.
        """
        pass

    def get_system_time(self):
        """
        Get the system time.

        :return: System time string.
        """
        pass

    def get_rtc_adjust_ppm(self):
        """
        Get the RTC adjust PPM.

        :return: RTC adjust PPM value.
        """
        pass

    def get_rtc_alarm_repeat(self):
        """
        Get the RTC alarm repeat setting.

        :return: RTC alarm repeat string.
        """
        pass

    def get_tap_enable(self, tap):
        """
        Check if a specific tap (single, double, long) is enabled.

        :param tap: Type of tap ('single', 'double', 'long').
        :return: True if enabled, False otherwise.
        """
        pass

    def get_tap_shell(self, tap):
        """
        Get the shell command associated with a specific tap.

        :param tap: Type of tap ('single', 'double', 'long').
        :return: Shell command string.
        """
        pass

    def get_anti_mistouch(self):
        """
        Check if anti-mistouch protection is enabled.

        :return: True if enabled, False otherwise.
        """
        pass

    def get_temperature(self):
        """
        Get the current temperature.

        :return: Temperature in degrees Celsius.
        """
        return self.temperature

    def get_battery_power_plugged(self):
        """
        Check if the battery is plugged in.

        :return: True if plugged in, False otherwise.
        """
        return self.power_plugged

    def get_battery_charging(self):
        """
        Check if the battery is currently charging.

        :return: True if charging, False otherwise.
        """
        pass

    def rtc_web(self):
        """
        Synchronize RTC with web time.
        """
        pass



class PiSugar(plugins.Plugin):
    __author__ = "jayofelony"
    __version__ = "1.2"
    __license__ = "GPL3"
    __description__ = (
        "A plugin that will add a voltage indicator for the PiSugar batteries. "
        "Rotation of battery status can be enabled or disabled via configuration. "
        "Additionally, when rotation is disabled, you can choose which metric to display."
    )

    def __init__(self):
        self._agent = None
        self.options = dict()
        """
        self.options = {
            'enabled': True,
            'rotation': False,
            'default_display': 'percentage',
            'lowpower_shutdown': True,
            'lowpower_shutdown_level': 10,
            'max_charge_voltage_protection': True
        }
        """
        self.ps = None
        # logging.debug(f"[PiSugarX] {self.options}")
        try:
            self.ps = PiSugarServer()
        except Exception as e:
            # Log at debug to avoid clutter since it might be a false positive
            logging.debug(
                "[PiSugarX] Unable to establish connection: %s", repr(e))

        self.ready = False
        self.lasttemp = 69
        self.drot = 0  # display rotation index
        self.nextDChg = 0  # last time display changed
        self.rotation_enabled = True  # default: rotation enabled
        self.default_display = "voltage"  # default display option

    def safe_get(self, func, default=None):
        """
        Helper function to safely call PiSugar getters. When an exception is detected,
        return 'default' and log at debug level.
        """
        if self.ps is None:
            return default
        try:
            return func()
        except Exception as e:
            logging.debug(
                "[PiSugarX] Failed to get data using %s: %s", func.__name__, e)
            return default

    def on_loaded(self):
        logging.info("[PiSugarX] plugin loaded.")
        cfg = pwnagotchi.config['main']['plugins']['pisugarx']
        self.rotation_enabled = cfg.get('rotation', True)
        self.default_display = cfg.get('default_display', 'voltage').lower()

        valid_displays = ['voltage', 'percentage', 'temp']
        if self.default_display not in valid_displays:
            logging.warning(
                f"[PiSugarX] Invalid default_display '{self.default_display}'. Using 'voltage'.")
            self.default_display = 'voltage'

        logging.info(
            f"[PiSugarX] Rotation is {'enabled' if self.rotation_enabled else 'disabled'}.")
        logging.info(
            f"[PiSugarX] Default display (when rotation disabled): {self.default_display}")
        self.ps.lowpower_shutdown = self.options['lowpower_shutdown']
        self.ps.lowpower_shutdown_level = self.options['lowpower_shutdown_level']
        self.ps.max_charge_voltage_protection = self.options['max_charge_voltage_protection']

    def on_ready(self, agent):
<<<<<<< HEAD
        try:
            self.ready = self.ps.ready
        except Exception as e:
            # Log at debug to avoid clutter since it might be a false positive
            logging.warning(f"[PiSugarX] {e}")
=======
        self.ready = True
        self._agent = agent
>>>>>>> f4a7588a

    def on_internet_available(self, agent):
        self._agent = agent
        self.safe_get(self.ps.rtc_web)

    def on_webhook(self, path, request):
        if not self.ready or self.ps is None:
            ret = "<html><head><title>PiSugarX not ready</title></head><body><h1>PiSugarX not ready</h1></body></html>"
            return render_template_string(ret)

        try:
            if request.method == "GET":
                if path == "/" or not path:
                    version = self.safe_get(
                        self.ps.get_version, default='Unknown')
                    model = self.safe_get(self.ps.get_model, default='Unknown')
<<<<<<< HEAD
                    battery_level = self.safe_get(
                        self.ps.get_battery_level, default='N/A')
                    battery_voltage = self.safe_get(
                        self.ps.get_battery_voltage, default='N/A')
                    battery_current = self.safe_get(
                        self.ps.get_battery_current, default='N/A')
                    battery_allow_charging = self.safe_get(
                        self.ps.get_battery_allow_charging, default=False)
                    battery_charging_range = self.safe_get(
                        self.ps.get_battery_charging_range, default='N/A')
                    battery_full_charge_duration = getattr(
                        self.ps, 'get_battery_full_charge_duration', lambda: 'N/A')()
                    safe_shutdown_level = self.safe_get(
                        self.ps.get_battery_safe_shutdown_level, default=None)
=======
                    battery_level = self.safe_get(self.ps.get_battery_level, default='N/A')
                    battery_voltage = self.safe_get(self.ps.get_battery_voltage, default='N/A')
                    battery_current = self.safe_get(self.ps.get_battery_current, default='N/A')
                    battery_allow_charging = self.safe_get(self.ps.get_battery_allow_charging, default=False)
                    battery_charging_range = self.safe_get(self.ps.get_battery_charging_range, default='N/A') if self.is_new_model or model == 'Pisugar 3' else 'Not supported'
                    battery_full_charge_duration = getattr(self.ps, 'get_battery_full_charge_duration', lambda: 'N/A')()
                    safe_shutdown_level = self.safe_get(self.ps.get_battery_safe_shutdown_level, default=None)
>>>>>>> f4a7588a
                    battery_safe_shutdown_level = f"{safe_shutdown_level}%" if safe_shutdown_level is not None else 'Not set'
                    battery_safe_shutdown_delay = self.safe_get(
                        self.ps.get_battery_safe_shutdown_delay, default='N/A')
                    battery_auto_power_on = self.safe_get(
                        self.ps.get_battery_auto_power_on, default=False)
                    battery_soft_poweroff = self.safe_get(
                        self.ps.get_battery_soft_poweroff, default=False) if model == 'Pisugar 3' else False
                    system_time = self.safe_get(
                        self.ps.get_system_time, default='N/A')
                    rtc_adjust_ppm = self.safe_get(
                        self.ps.get_rtc_adjust_ppm, default='Not supported') if model == 'Pisugar 3' else 'Not supported'
                    rtc_alarm_repeat = self.safe_get(
                        self.ps.get_rtc_alarm_repeat, default='N/A')
                    single_tap_enabled = self.safe_get(
                        lambda: self.ps.get_tap_enable(tap='single'), default=False)
                    double_tap_enabled = self.safe_get(
                        lambda: self.ps.get_tap_enable(tap='double'), default=False)
                    long_tap_enabled = self.safe_get(
                        lambda: self.ps.get_tap_enable(tap='long'), default=False)
                    single_tap_shell = self.safe_get(
                        lambda: self.ps.get_tap_shell(tap='single'), default='N/A')
                    double_tap_shell = self.safe_get(
                        lambda: self.ps.get_tap_shell(tap='double'), default='N/A')
                    long_tap_shell = self.safe_get(
                        lambda: self.ps.get_tap_shell(tap='long'), default='N/A')
                    anti_mistouch = self.safe_get(
                        self.ps.get_anti_mistouch, default=False) if model == 'Pisugar 3' else False
                    temperature = self.safe_get(
                        self.ps.get_temperature, default='N/A')

                    ret = '''
                    <!DOCTYPE html>
                    <html lang="en">
                    <head>
                        <meta charset="UTF-8">
                        <meta name="csrf_token" content="{{ csrf_token() }}">
                        <title>PiSugarX Parameters</title>
                        <style>
                            body {
                                font-family: Arial, sans-serif;
                                line-height: 1.6;
                                margin: 20px;
                                padding: 20px;
                                background-color: #f4f4f9;
                                color: #333;
                            }
                            h1 {
                                color: #444;
                                border-bottom: 2px solid #ddd;
                                padding-bottom: 10px;
                            }
                            table {
                                width: 40%;
                                border-collapse: collapse;
                                margin: 20px 0;
                            }
                            table th, table td {
                                border: 1px solid #ccc;
                                padding: 5px;
                                text-align: left;
                                font-size: 12px;
                            }
                            table thead {
                                background-color: #f9f9f9;
                            }
                            .note {
                                font-size: 0.9em;
                                color: #666;
                                margin-top: 20px;
                            }
                        </style>
                    </head>
                    <body>
                        <h1>PiSugarX Parameters</h1>
                        <table>
                            <thead>
                                <tr>
                                    <th>Parameter</th>
                                    <th>Value</th>
                                </tr>
                            </thead>
                            <tbody>
                    '''
                    ret += f'''
                                <tr><td>Server version</td><td>{version}</td></tr>
                                <tr><td>PiSugar Model</td><td>{model}</td></tr>
                                <tr><td>Battery Level</td><td>{battery_level}%</td></tr>
                                <tr><td>Battery Voltage</td><td>{battery_voltage}V</td></tr>
                                <tr><td>Battery Current</td><td>{battery_current}A</td></tr>
<<<<<<< HEAD
                                <tr><td>Battery Allow Charging</td><td>{"Yes" if battery_allow_charging else "No"}</td></tr>
=======
                                <tr><td>Battery Allow Charging</td><td>{"Yes" if battery_allow_charging and self.is_new_model else "No"}</td></tr>
>>>>>>> f4a7588a
                                <tr><td>Battery Charging Range</td><td>{battery_charging_range}</td></tr>
                                <tr><td>Duration of Keep Charging When Full</td><td>{battery_full_charge_duration} seconds</td></tr>
                                <tr><td>Battery Safe Shutdown Level</td><td>{battery_safe_shutdown_level}</td></tr>
                                <tr><td>Battery Safe Shutdown Delay</td><td>{battery_safe_shutdown_delay} seconds</td></tr>
                                <tr><td>Battery Auto Power On</td><td>{"Yes" if battery_auto_power_on else "No"}</td></tr>
                                <tr><td>Battery Soft Power Off Enabled</td><td>{"Yes" if battery_soft_poweroff and model == 'Pisugar 3' else "No"}</td></tr>
                                <tr><td>System Time</td><td>{system_time}</td></tr>
                                <tr><td>RTC Adjust PPM</td><td>{rtc_adjust_ppm}</td></tr>
                                <tr><td>RTC Alarm Repeat</td><td>{rtc_alarm_repeat}</td></tr>
                                <tr><td>Single Tap Enabled</td><td>{"Yes" if single_tap_enabled else "No"}</td></tr>
                                <tr><td>Double Tap Enabled</td><td>{"Yes" if double_tap_enabled else "No"}</td></tr>
                                <tr><td>Long Tap Enabled</td><td>{"Yes" if long_tap_enabled else "No"}</td></tr>
                                <tr><td>Single Tap Shell</td><td>{single_tap_shell}</td></tr>
                                <tr><td>Double Tap Shell</td><td>{double_tap_shell}</td></tr>
                                <tr><td>Long Tap Shell</td><td>{long_tap_shell}</td></tr>
                                <tr><td>Mis Touch Protection Enabled</td><td>{"Yes" if anti_mistouch and model == "Pisugar 3" else "No"}</td></tr>
                                <tr><td>Battery Temperature</td><td>{temperature} °C</td></tr>
                            </tbody>
                        </table>
                        <div class="note">
                            <p>Note: Some parameters may not be supported on certain PiSugar models.</p>
                        </div>
                    </body>
                    </html>
                    '''

                    return render_template_string(ret)
                else:
                    abort(404)
            elif request.method == "POST":
                try:
                    ret = '<html><head><title>PiSugarX</title><meta name="csrf_token" content="{{ csrf_token() }}"></head>'
                    pass
                except Exception as e:
                    ret = "<html><head><title>PiSugarX error</title></head>"
                    ret += "<body><h1>%s</h1></body></html>" % repr(e)
                    logging.debug("[PiSugarX] error during POST: %s" % repr(e))
                    return render_template_string(ret), 500
        except Exception as e:
            ret = "<html><head><title>PiSugarX error</title></head>"
            ret += "<body><h1>%s</h1></body></html>" % repr(e)
            logging.debug("[PiSugarX] error: %s" % repr(e))
            return render_template_string(ret), 404

    def on_ui_setup(self, ui):
        # Add the "bat" UI element
        ui.add_element(
            "bat",
            LabeledValue(
                color=BLACK,
                label="BAT",
                value="0%",
                position=(ui.width() / 2 + 15, 0),
                label_font=fonts.Bold,
                text_font=fonts.Medium,
            ),
        )

    def on_unload(self, ui):
        with ui._lock:
            ui.remove_element("bat")

    def on_ui_update(self, ui):
        # Make sure "bat" is in the UI state (guard to prevent KeyError)
        if 'bat' not in ui._state._state:
            return
        try:
            self.ready = self.ps.ready
        except Exception as e:
            # Log at debug to avoid clutter since it might be a false positive
            logging.warning(f"[PiSugarX] {e}")
        if self.ready:
            capacity = self.safe_get(self.ps.get_battery_level, default=0)
            voltage = self.safe_get(self.ps.get_battery_voltage, default=0.00)
            temp = self.safe_get(self.ps.get_temperature, default=0)

        else:
            capacity = 0
            voltage = 0.00
            temp = 0
            logging.info(f"[PiSugarX] PiSugar is not ready")

        # Check if battery is plugged in
        battery_plugged = self.safe_get(
            self.ps.get_battery_power_plugged, default=False)

        if battery_plugged:
            # If plugged in, display "CHG"
            ui._state._state['bat'].label = "CHG"
        else:
            # Otherwise, keep it as "BAT"
            ui._state._state['bat'].label = "BAT"

        # Handle rotation or default display logic
        if self.rotation_enabled:
            if time.time() > self.nextDChg:
                self.drot = (self.drot + 1) % 3
                self.nextDChg = time.time() + 5

            if self.drot == 0:  # show battery voltage
                ui.set('bat', f"{voltage:.2f}V")
            elif self.drot == 1:  # show battery capacity
                ui.set('bat', f"{capacity:.0f}%")
            else:  # show battery temperature
                ui.set('bat', f"{temp}°C")
        else:
            # Rotation disabled, show only the selected default display
            if self.default_display == 'voltage':
                ui.set('bat', f"{voltage:.2f}V")
            elif self.default_display in ['percentage', 'percent']:
                ui.set('bat', f"{capacity:.0f}%")
            elif self.default_display == 'temp':
                ui.set('bat', f"{temp}°C")<|MERGE_RESOLUTION|>--- conflicted
+++ resolved
@@ -69,7 +69,6 @@
         self.temperature = 0
         self.power_plugged = False
         self.allow_charging = True
-<<<<<<< HEAD
         self.lowpower_shutdown = False
         self.lowpower_shutdown_level = 10
         self.max_charge_voltage_protection = False
@@ -83,8 +82,6 @@
         """
         Attempt to connect to the PiSugar device in a background thread.
         """
-=======
->>>>>>> f4a7588a
         while self.modle is None:
             if self.check_device(PiSugar_addresses["PiSugar2"]) is not None:
                 self.address = PiSugar_addresses["PiSugar2"]
@@ -614,16 +611,12 @@
         self.ps.max_charge_voltage_protection = self.options['max_charge_voltage_protection']
 
     def on_ready(self, agent):
-<<<<<<< HEAD
         try:
             self.ready = self.ps.ready
         except Exception as e:
             # Log at debug to avoid clutter since it might be a false positive
             logging.warning(f"[PiSugarX] {e}")
-=======
-        self.ready = True
-        self._agent = agent
->>>>>>> f4a7588a
+
 
     def on_internet_available(self, agent):
         self._agent = agent
@@ -640,7 +633,6 @@
                     version = self.safe_get(
                         self.ps.get_version, default='Unknown')
                     model = self.safe_get(self.ps.get_model, default='Unknown')
-<<<<<<< HEAD
                     battery_level = self.safe_get(
                         self.ps.get_battery_level, default='N/A')
                     battery_voltage = self.safe_get(
@@ -655,15 +647,6 @@
                         self.ps, 'get_battery_full_charge_duration', lambda: 'N/A')()
                     safe_shutdown_level = self.safe_get(
                         self.ps.get_battery_safe_shutdown_level, default=None)
-=======
-                    battery_level = self.safe_get(self.ps.get_battery_level, default='N/A')
-                    battery_voltage = self.safe_get(self.ps.get_battery_voltage, default='N/A')
-                    battery_current = self.safe_get(self.ps.get_battery_current, default='N/A')
-                    battery_allow_charging = self.safe_get(self.ps.get_battery_allow_charging, default=False)
-                    battery_charging_range = self.safe_get(self.ps.get_battery_charging_range, default='N/A') if self.is_new_model or model == 'Pisugar 3' else 'Not supported'
-                    battery_full_charge_duration = getattr(self.ps, 'get_battery_full_charge_duration', lambda: 'N/A')()
-                    safe_shutdown_level = self.safe_get(self.ps.get_battery_safe_shutdown_level, default=None)
->>>>>>> f4a7588a
                     battery_safe_shutdown_level = f"{safe_shutdown_level}%" if safe_shutdown_level is not None else 'Not set'
                     battery_safe_shutdown_delay = self.safe_get(
                         self.ps.get_battery_safe_shutdown_delay, default='N/A')
@@ -753,11 +736,7 @@
                                 <tr><td>Battery Level</td><td>{battery_level}%</td></tr>
                                 <tr><td>Battery Voltage</td><td>{battery_voltage}V</td></tr>
                                 <tr><td>Battery Current</td><td>{battery_current}A</td></tr>
-<<<<<<< HEAD
                                 <tr><td>Battery Allow Charging</td><td>{"Yes" if battery_allow_charging else "No"}</td></tr>
-=======
-                                <tr><td>Battery Allow Charging</td><td>{"Yes" if battery_allow_charging and self.is_new_model else "No"}</td></tr>
->>>>>>> f4a7588a
                                 <tr><td>Battery Charging Range</td><td>{battery_charging_range}</td></tr>
                                 <tr><td>Duration of Keep Charging When Full</td><td>{battery_full_charge_duration} seconds</td></tr>
                                 <tr><td>Battery Safe Shutdown Level</td><td>{battery_safe_shutdown_level}</td></tr>
