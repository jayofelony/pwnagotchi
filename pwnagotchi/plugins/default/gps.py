--- conflicted
+++ resolved
@@ -105,7 +105,6 @@
         )
 
     def on_ui_update(self, ui):
-<<<<<<< HEAD
         if self.coordinates and all([
             # avoid 0.000... measurements
             self.coordinates["Latitude"], self.coordinates["Longitude"]
@@ -114,13 +113,4 @@
             # using an ending-whitespace as workaround on each line
             ui.set("latitude", f"{self.coordinates['Latitude']:.4f} ")
             ui.set("longitude", f" {self.coordinates['Longitude']:.4f} ")
-            ui.set("altitude", f" {self.coordinates['Altitude']:.1f}m ")
-=======
-        # avoid 0.000... measurements
-        if self.coordinates and all(
-            [self.coordinates["Latitude"], self.coordinates["Longitude"]]
-        ):
-            ui.set("latitude", f"{self.coordinates['Latitude']:.4f}")
-            ui.set("longitude", f" {self.coordinates['Longitude']:.4f}")
-            ui.set("altitude", f" {self.coordinates['Altitude']:.1f}m")
->>>>>>> ed223438
+            ui.set("altitude", f" {self.coordinates['Altitude']:.1f}m ")