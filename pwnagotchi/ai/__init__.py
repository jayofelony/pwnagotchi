--- conflicted
+++ resolved
@@ -14,14 +14,11 @@
 
     try:
         begin = time.time()
+
         logging.info("[ai] bootstrapping dependencies ...")
 
         start = time.time()
-<<<<<<< HEAD
-        SB_BACKEND = "stable_baselines3"
-=======
         SB_BACKEND = "stable_baselines3";
->>>>>>> 8e101433
 
         try:
             from stable_baselines3 import A2C
@@ -55,7 +52,6 @@
 
         start = time.time()
         import pwnagotchi.ai.gym as wrappers
-
         logging.debug("[ai] gym wrapper imported in %.2fs" % (time.time() - start))
 
         env = wrappers.Environment(agent, epoch)
@@ -83,5 +79,5 @@
     except Exception as e:
         logging.exception("error while starting AI (%s)", e)
 
-        logging.warning("[ai] AI not loaded!")
-        return False+    logging.warning("[ai] AI not loaded!")
+    return False