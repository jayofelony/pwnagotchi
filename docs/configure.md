--- conflicted
+++ resolved
@@ -49,13 +49,8 @@
 
 ## Host Connection Share
 
-If you connect to the unit via `usb0` (thus using the data port), you might want to use the `scripts/linux_connection_share.sh` or `scripts/macos_connection_share.sh` script to bring the interface up on your end and share internet connectivity from another interface, so you can update the unit and generally download things from the internet on it. Note this script takes as inputs the two interfaces and shouldn't be run without arguments.
+If you connect to the unit via `usb0` (thus using the data port), you might want to use the `scripts/linux_connection_share.sh`, `scripts/macos_connection_share.sh` or `scripts/win_connection_share.ps1` script to bring the interface up on your end and share internet connectivity from another interface, so you can update the unit and generally download things from the internet on it.
 
 ## Troubleshooting
 
-<<<<<<< HEAD
-If you connect to the unit via `usb0` (thus using the data port), you might want to use the `scripts/linux_connection_share.sh` , 
- `scripts/macos_connection_share.sh` or `scripts/win_connection_share.ps1` script to bring the interface up on your end and share internet connectivity from another interface, so you can update the unit and generally download things from the internet on it.
-=======
-If your network connection keeps flapping on your device connecting to your pwnagotchi, check if `usb0` (or equivalent) device is being controlled by NetworkManager. You can check this via `nmcli dev status`.
->>>>>>> 3a3c5911
+If your network connection keeps flapping on your device connecting to your pwnagotchi, check if `usb0` (or equivalent) device is being controlled by NetworkManager. You can check this via `nmcli dev status`.